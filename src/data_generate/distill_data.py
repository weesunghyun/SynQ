"""
SynQ: Accurate Zero-shot Quantization by Synthesis-aware Fine-tuning (ICLR 2025)

Authors:
- Minjun Kim (minjun.kim@snu.ac.kr), Seoul National University
- Jongjin Kim (j2kim99@snu.ac.kr), Seoul National University
- U Kang (ukang@snu.ac.kr), Seoul National University

Version : 1.1

Date : Feb. 7th, 2025

Main Contact: Minjun Kim

This software is free of charge under research purposes.

For other purposes (e.g. commercial), please contact the authors.

distill_data.py
    - codes for generating distilled data

This code is mainly based on
    - ZeroQ: https://github.com/amirgholami/ZeroQ
    - HAST: https://github.com/lihuantong/HAST
"""
import gc
import os
import sys
import time
import pickle
import random

import numpy as np

import torch
from torch import nn
from torch import optim
from torch.nn import functional as F
from collections import defaultdict

from torchvision import transforms
from torchvision import datasets


def check_path(model_path):
    """
    Check if the directory exists, if not create it.
    Args:
        model_path: path to the model
    """
    directory = os.path.dirname(model_path)
    if not os.path.exists(directory):
        os.makedirs(directory)

def generate_calib_centers(args, teacher_model, beta_ce = 5):
    """
    Generate calibration centers for the teacher model.
    Args:
        args: arguments
        teacher_model: teacher model
        beta_ce: beta for cross entropy loss
    Returns:
        refined_gaussian: refined gaussian data
    """
    calib_path = os.path.join(args.save_path_head, args.model + "_calib_centers" + ".pickle")
    if not os.path.exists(calib_path):
        model_name = args.model

        if model_name in ['resnet20_cifar10','resnet20_cifar100', 'resnet34_cifar100']:
            shape = (args.batch_size, 3, 32, 32)
        else:
            shape = (args.batch_size, 3, 224, 224)

        teacher_model = teacher_model.cuda()
        teacher_model = teacher_model.eval()

        # Determine number of classes from model output dimension
        with torch.no_grad():
            dummy_input = torch.randn(1, *shape[1:]).cuda()
            dummy_output = teacher_model(dummy_input)
            num_classes = dummy_output.shape[1]
            print(f"Model output dimension: {num_classes} classes")

        refined_gaussian = []

        ce_loss = nn.CrossEntropyLoss(reduction='none').cuda()
        mse_loss = nn.MSELoss().cuda()

        mean_list = []
        var_list = []
        teacher_running_mean = []
        teacher_running_var = []

        def hook_fn_forward(module, _input, output):
            _input = _input[0]
            mean = _input.mean([0, 2, 3])
            var = _input.var([0, 2, 3], unbiased=False)

            mean_list.append(mean)
            var_list.append(var)
            teacher_running_mean.append(module.running_mean)
            teacher_running_var.append(module.running_var)

        for _, m in teacher_model.named_modules():
            if isinstance(m, nn.BatchNorm2d):
                m.register_forward_hook(hook_fn_forward)

        total_time = time.time()

        for i in range(num_classes//args.batch_size + 1):
            gaussian_data = torch.randn(shape).cuda()
            gaussian_data.requires_grad = True
            # optimizer = optim.Adam([gaussian_data], lr=0.5)
            optimizer = optim.Adam([gaussian_data], lr=0.05)
            scheduler = optim.lr_scheduler.ReduceLROnPlateau(optimizer,
                                                                # min_lr=0.05,
                                                                min_lr=1e-4,
                                                                verbose=False,
                                                                patience=50)

            if (i + 1) * args.batch_size <= num_classes:
                labels = torch.tensor([i * args.batch_size + j for j in range(args.batch_size)],
                                      dtype=torch.long, device='cuda')
            else:
                labels = torch.tensor([i * args.batch_size + j \
                                       for j in range(num_classes % args.batch_size)],
                                      dtype=torch.long, device='cuda')

            if len(labels) < args.batch_size:
                labels = torch.nn.functional.pad(labels, (0, args.batch_size - len(labels)))

            batch_time = time.time()
            for it in range(1500):
                new_gaussian_data = []
                for j, jth_data in enumerate(gaussian_data):
                    new_gaussian_data.append(jth_data)
                new_gaussian_data = torch.stack(new_gaussian_data).cuda()

                mean_list.clear()
                var_list.clear()
                teacher_running_mean.clear()
                teacher_running_var.clear()

                output = teacher_model(new_gaussian_data)
                loss_target = beta_ce * (ce_loss(output, labels)).mean()

                mean_loss = torch.zeros(1).cuda()
                var_loss = torch.zeros(1).cuda()
                for n, nth_mean in enumerate(mean_list):
                    if n < (len(mean_list)+2) // 2 - 2:
                        mean_loss += 0.2 * mse_loss(nth_mean,
                                                    teacher_running_mean[n].detach())
                        var_loss += 0.2 * mse_loss(var_list[n],
                                                   teacher_running_var[n].detach())
                    else:
                        mean_loss += 1.1 * mse_loss(nth_mean,
                                                    teacher_running_mean[n].detach())
                        var_loss += 1.1 * mse_loss(var_list[n],
                                                    teacher_running_var[n].detach())

                mean_loss = mean_loss / len(mean_list)
                var_loss = var_loss / len(mean_list)

                total_loss = mean_loss + var_loss + loss_target

                print(i, it, 'lr', optimizer.state_dict()['param_groups'][0]['lr'],
                    'mean_loss', mean_loss.item(), 'var_loss',
                    var_loss.item(), 'loss_target', loss_target.item())

                optimizer.zero_grad()
                total_loss.backward()
                torch.nn.utils.clip_grad_norm_(gaussian_data, max_norm=1.0)
                optimizer.step()

                # Clamp values to avoid extremely large magnitudes
                with torch.no_grad():
                    gaussian_data.clamp_(-10, 10)
                    # Reinitialize if NaN or Inf appears
                    if torch.isnan(gaussian_data).any() or torch.isinf(gaussian_data).any():
                        print("NaN detected in gaussian_data, reinitializing")
                        gaussian_data.normal_()
<<<<<<< HEAD
                        optimizer.state = defaultdict(dict)
=======
>>>>>>> ffed28c5

                scheduler.step(total_loss.item())

            with torch.no_grad():
                output = teacher_model(gaussian_data.detach())
                d_acc = np.mean(np.argmax(output.data.cpu().numpy(), axis=1) == labels)
                print('d_acc', d_acc)

            refined_gaussian.append(gaussian_data.detach().cpu().numpy())

            print(f"Time for {i} batch for {it} iters: {time.time()-batch_time:.2f} sec.")

            gaussian_data = gaussian_data.cpu()
            del gaussian_data
            del optimizer
            del scheduler
            del labels
            torch.cuda.empty_cache()

        print(f"Total time for {num_classes//args.batch_size} "
              f"batches: {time.time()-total_time:.2f} sec.")
        check_path(calib_path)
        with open(calib_path, "wb") as fp:
            pickle.dump(refined_gaussian, fp, protocol=pickle.HIGHEST_PROTOCOL)
        del refined_gaussian

    with open(calib_path, 'rb') as f:
        refined_gaussian = pickle.load(f)
    return refined_gaussian

class LabelSmoothing(nn.Module):
    """NLL loss with label smoothing.
    """
    def __init__(self, smoothing=0.0):
        """Constructor for the LabelSmoothing module.
        :param smoothing: label smoothing factor
        """
        super().__init__()
        self.confidence = 1.0 - smoothing
        self.smoothing = smoothing

    def forward(self, x, target):
        """
        Forward pass for the LabelSmoothing module.
        Args:
            x: input tensor
            target: target tensor
        Returns:
            loss: loss value
        """
        logprobs = torch.nn.functional.log_softmax(x, dim=-1)
        nll_loss = -logprobs.gather(dim=-1, index=target.unsqueeze(1))
        nll_loss = nll_loss.squeeze(1)
        smooth_loss = -logprobs.mean(dim=-1)
        loss = self.confidence * nll_loss + self.smoothing * smooth_loss
        return loss.mean()

class OutputHook:
    """
        Forward_hook used to get the output of the intermediate layer. 
    """
    def __init__(self):
        self.outputs = None

    def hook(self, m, i, output):
        """
        Output hook function.
        Args:
            m: module
            i: input
            output: output
        """
        self.outputs = output

    def clear(self):
        """
        Clear the output.
        """
        self.outputs = None


class DistillData:
    """
    Construct the distilled data.
    Args:
        args: arguments
    """
    def __init__(self, args):
        self.mean_list = []
        self.var_list = []
        self.teacher_running_mean = []
        self.teacher_running_var = []
        self.args = args
        if args.lbns:
            self.calib_centers = args.calib_centers
            self.calib_running_mean = []
            self.calib_running_var = []
            self.calib_data_means = []
            self.calib_data_vars = []

    def hook_fn_forward(self, module, _input, _):
        """
        Forward hook function for the batch normalization layer.
        Args:
            module: module
            _input: input
            output: output
        """
        _input = _input[0]
        mean = _input.mean([0, 2, 3])
        var = _input.var([0, 2, 3], unbiased=False)

        self.mean_list.append(mean)
        self.var_list.append(var)
        self.teacher_running_mean.append(module.running_mean)
        self.teacher_running_var.append(module.running_var)

    def get_distil_data(self, model_name="resnet18", teacher_model=None, batch_size=256,
                      num_batch=1, group=1, aug_margin=0.4, beta=1.0, gamma=0, save_path_head="", init_data_path=None):
        """
        Generate the distilled data.
        Args:
            model_name: model name
            teacher_model: teacher model
            batch_size: batch size
            num_batch: number of batches
            group: group
            aug_margin: augmentation margin
            beta: beta
            gamma: gamma
            save_path_head: save path head
        """

        data_path = os.path.join(save_path_head, model_name+"_refined_gaussian_hardsample_" \
                    + "beta"+ str(beta) +"_gamma" + str(gamma) + "_group" + str(group) + ".pickle")
        label_path = os.path.join(save_path_head, model_name+"_labels_hardsample_" \
                    + "beta"+ str(beta) +"_gamma" + str(gamma) + "_group" + str(group) + ".pickle")

        print(data_path, label_path)

        check_path(data_path)
        check_path(label_path)

        # Prepare dataset for initialization if provided
        init_dataset = None
        if init_data_path is not None:
            if hasattr(teacher_model, 'img_size') and teacher_model.img_size == 32:
                init_transform = transforms.Compose([
                    transforms.Resize(32),
                    transforms.CenterCrop(32),
                    transforms.ToTensor()
                ])
            else:
                init_transform = transforms.Compose([
                    transforms.Resize(256),
                    transforms.CenterCrop(224),
                    transforms.ToTensor()
                ])
            init_dataset = datasets.ImageFolder(init_data_path, transform=init_transform)
            init_len = len(init_dataset)
            print(f"Init dataset loaded from {init_data_path}, {init_len} images")


        if model_name in ['resnet20_cifar10','resnet20_cifar100', 'resnet34_cifar100']:
            shape = (batch_size, 3, 32, 32)
        else:
            shape = (batch_size, 3, 224, 224)

        teacher_model = teacher_model.cuda()
        teacher_model = teacher_model.eval()

        # Determine number of classes from model output dimension
        with torch.no_grad():
            dummy_input = torch.randn(1, *shape[1:]).cuda()
            dummy_output = teacher_model(dummy_input)
            self.num_classes = dummy_output.shape[1]
            print(f"Model output dimension: {self.num_classes} classes")

        refined_gaussian = []
        labels_list = []

        ce_loss = nn.CrossEntropyLoss(reduction='none').cuda()
        mse_loss = nn.MSELoss().cuda()

        for _, m in teacher_model.named_modules():
            if isinstance(m, nn.BatchNorm2d):
                m.register_forward_hook(self.hook_fn_forward)

                total_calib_means = []
        total_calib_vars = []
        sum_means_squared = []
        num_centers = self.num_classes // batch_size + (self.num_classes % batch_size != 0)
        total_samples = 0

        if self.args.lbns and not self.calib_data_means:
            for j in range(num_centers):
                self.mean_list.clear()
                self.var_list.clear()
                with torch.no_grad():
                    calib_center = torch.tensor(self.calib_centers[j]).to('cuda', non_blocking=True)
                    teacher_model(calib_center)
                    num_samples = calib_center.size(0)

                if j == 0:
                    total_calib_means = [x.clone().cpu() * num_samples for x in self.mean_list]
                    total_calib_vars = [x.clone().cpu() for x in self.var_list]
                    sum_means_squared = [x.clone().cpu()**2 * num_samples for x in self.mean_list]
                else:
                    for idx, (mean, var) in enumerate(zip(self.mean_list, self.var_list)):
                        total_calib_means[idx] += mean.cpu() * num_samples
                        total_calib_vars[idx] += var.cpu() * num_samples
                        sum_means_squared[idx] += (mean.cpu()**2) * num_samples

                total_samples += num_samples
                del calib_center
                torch.cuda.empty_cache()
                gc.collect()

            global_means = [total_mean / total_samples for total_mean in total_calib_means]
            global_vars = []

            for idx in range(len(total_calib_means)):
                mean_of_squares = sum_means_squared[idx] / total_samples
                square_of_mean = global_means[idx]**2
                var_between = mean_of_squares - square_of_mean
                var_within = total_calib_vars[idx] / total_samples
                global_vars.append(var_within + var_between)

            self.calib_running_mean = global_means
            self.calib_running_var = global_vars

            print(len(self.calib_running_mean))

        total_time = time.time()

        if self.args.lbns:
            assert self.calib_centers

        assert self.num_classes

        for i in range(self.args.num_data//batch_size):

            if model_name in ['resnet20_cifar10', 'resnet20_cifar100', 'resnet34_cifar100']:
                rrc = transforms.RandomResizedCrop(size=32,scale=(aug_margin, 1.0))
            else:
                rrc = transforms.RandomResizedCrop(size=224,scale=(aug_margin, 1.0))
            rhf = transforms.RandomHorizontalFlip()

            # gaussian_data = torch.randn(shape).cuda()
            if init_dataset is not None:
                indices = torch.randint(0, init_len, (batch_size,))
                imgs = [init_dataset[idx][0] for idx in indices]
                gaussian_data = torch.stack(imgs).cuda()
            else:
                gaussian_data = torch.randn(shape).cuda()/5.0
            gaussian_data.requires_grad = True
            # optimizer = optim.Adam([gaussian_data], lr=0.5)
            optimizer = optim.Adam([gaussian_data], lr=0.005)
            scheduler = optim.lr_scheduler.ReduceLROnPlateau(optimizer,
                                                                # min_lr=0.05,
                                                                min_lr=1e-4,
                                                                verbose=False,
                                                                patience=50)

            labels = torch.randint(0, self.num_classes, (len(gaussian_data),)).cuda()
            # labels_mask = F.one_hot(labels, num_classes=self.num_classes).float()
            gt = labels.data.cpu().numpy()

            batch_time = time.time()
            for it in range(500*2):
                if model_name in ['resnet20_cifar10', 'resnet20_cifar100', 'resnet34_cifar100']:
                    new_gaussian_data = []
                    for j, jth_data in enumerate(gaussian_data):
                        new_gaussian_data.append(jth_data)
                    new_gaussian_data = torch.stack(new_gaussian_data).cuda()
                else:
                    if random.random() < 0.5:
                        new_gaussian_data = []
                        for j, jth_data in enumerate(gaussian_data):
                            new_gaussian_data.append(rhf(rrc(jth_data)))
                        new_gaussian_data = torch.stack(new_gaussian_data).cuda()
                    else:
                        new_gaussian_data = []
                        for j, jth_data in enumerate(gaussian_data):
                            new_gaussian_data.append(jth_data)
                        new_gaussian_data = torch.stack(new_gaussian_data).cuda()

                self.mean_list.clear()
                self.var_list.clear()
                self.teacher_running_mean.clear()
                self.teacher_running_var.clear()

                output = teacher_model(new_gaussian_data)
                d_acc = np.mean(np.argmax(output.data.cpu().numpy(), axis=1) == gt)
                a = F.softmax(output, dim=1)
                mask = torch.zeros_like(a)
                b=labels.unsqueeze(1)
                mask=mask.scatter_(1,b,torch.ones_like(b).float())
                p=a[mask.bool()]

                # loss_target = beta * F.kl_div(input=F.log_softmax(output, dim=1),
                #                               target=labels_mask.to(output.device),
                #                               reduction='batchmean')
                loss_target = beta * ((1-p).pow(gamma) * ce_loss(output, labels)).mean()

                mean_loss = torch.zeros(1).cuda()
                var_loss = torch.zeros(1).cuda()
                for n, nth_mean in enumerate(self.mean_list):
                    mean_loss += mse_loss(nth_mean.cpu(),
                                          self.teacher_running_mean[n].detach().cpu())
                    var_loss += mse_loss(self.var_list[n].cpu(),
                                        self.teacher_running_var[n].detach().cpu())

                if self.args.lbns:
                    print(f"Length of mean list: {len(self.mean_list)}")
                    lbns_loss = torch.zeros(1).cuda()
                    for n, nth_mean in enumerate(self.mean_list):
                        if n >= (len(self.mean_list)+2) // 2 - 2 :
                            lmean_loss = mse_loss(nth_mean.cuda(),
                                                  self.calib_running_mean[n].detach().cuda())
                            lvar_loss = mse_loss(self.var_list[n].cuda(),
                                                 self.calib_running_var[n].detach().cuda())
                            lbns_loss += lmean_loss + lvar_loss
                    lbns_loss = lbns_loss / (len(self.mean_list) * len(labels))

                mean_loss = mean_loss / len(self.mean_list)
                var_loss = var_loss / len(self.mean_list)

                if self.args.lbns:
                    total_loss = 0.4 * (mean_loss + var_loss) + loss_target + 0.02 * lbns_loss
                else:
                    total_loss = mean_loss + var_loss + loss_target

                print(f"Batch: {i}, Iter: {it}, LR: {optimizer.state_dict()['param_groups'][0]['lr']:.4f}, "
                      f"Mean Loss: {mean_loss.item():.4f}, Var Loss: {var_loss.item():.4f}, "
                      f"Target Loss: {loss_target.item():.4f}")

                optimizer.zero_grad()
                total_loss.backward()
                torch.nn.utils.clip_grad_norm_(gaussian_data, max_norm=1.0)
                optimizer.step()

                # Clamp values to avoid extremely large magnitudes
                with torch.no_grad():
                    gaussian_data.clamp_(-10, 10)
                    if torch.isnan(gaussian_data).any() or torch.isinf(gaussian_data).any():
                        print("NaN detected in gaussian_data, reinitializing")
                        gaussian_data.normal_()
<<<<<<< HEAD
                        optimizer.state = defaultdict(dict)
=======
>>>>>>> ffed28c5

                scheduler.step(total_loss.item())


            with torch.no_grad():
                output = teacher_model(gaussian_data.detach())
                d_acc = np.mean(np.argmax(output.data.cpu().numpy(), axis=1) == gt)
                print('d_acc', d_acc)

            refined_gaussian.append(gaussian_data.detach().cpu().numpy())

            labels_list.append(labels.detach().cpu().numpy())

            print(f"Time for {i} batch for {it} iters: {time.time()-batch_time:.2f} sec.")

            gaussian_data = gaussian_data.cpu()
            del gaussian_data
            del optimizer
            del scheduler
            del labels
            torch.cuda.empty_cache()

        print(f"Total time for {self.args.num_data//batch_size} "
              f"batches: {time.time()-total_time:.2f} sec.")
        with open(data_path, "wb") as fp:  # Pickling
            pickle.dump(refined_gaussian, fp, protocol=pickle.HIGHEST_PROTOCOL)
        with open(label_path, "wb") as fp:  # Pickling
            pickle.dump(labels_list, fp, protocol=pickle.HIGHEST_PROTOCOL)
        sys.exit()<|MERGE_RESOLUTION|>--- conflicted
+++ resolved
@@ -179,10 +179,7 @@
                     if torch.isnan(gaussian_data).any() or torch.isinf(gaussian_data).any():
                         print("NaN detected in gaussian_data, reinitializing")
                         gaussian_data.normal_()
-<<<<<<< HEAD
                         optimizer.state = defaultdict(dict)
-=======
->>>>>>> ffed28c5
 
                 scheduler.step(total_loss.item())
 
@@ -531,10 +528,7 @@
                     if torch.isnan(gaussian_data).any() or torch.isinf(gaussian_data).any():
                         print("NaN detected in gaussian_data, reinitializing")
                         gaussian_data.normal_()
-<<<<<<< HEAD
                         optimizer.state = defaultdict(dict)
-=======
->>>>>>> ffed28c5
 
                 scheduler.step(total_loss.item())
 
